[externals]
bz2 = bzip2-1.0.6
<<<<<<< HEAD
openssl = openssl-1.0.1h
=======
openssl = openssl-1.0.1j
>>>>>>> a3ecce1f
tcl = tcl-8.6.1.0
tk = tk-8.6.1.0
tix = tix-8.4.3.4
sqlite = sqlite-3.8.3.1
lzma = xz-5.0.5
nasm = nasm-2.11.06<|MERGE_RESOLUTION|>--- conflicted
+++ resolved
@@ -1,10 +1,6 @@
 [externals]
 bz2 = bzip2-1.0.6
-<<<<<<< HEAD
-openssl = openssl-1.0.1h
-=======
 openssl = openssl-1.0.1j
->>>>>>> a3ecce1f
 tcl = tcl-8.6.1.0
 tk = tk-8.6.1.0
 tix = tix-8.4.3.4
