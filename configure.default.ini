[externals]
bz2 = bzip2-1.0.6
<<<<<<< HEAD
openssl = openssl-1.0.1i
tcl = tcl-8.6.1.0
tk = tk-8.6.1.0
tix = tix-8.4.3.4
sqlite = sqlite-3.8.3.1
lzma = xz-5.0.5
=======
nasm=nasm-2.11.06
openssl=openssl-1.0.1j
tcl=tcl-8.6.1.0
tk=tk-8.6.1.0
tix=tix-8.4.3.4
sqlite=sqlite-3.8.3.1
lzma=xz-5.0.5
>>>>>>> 50e35138
<|MERGE_RESOLUTION|>--- conflicted
+++ resolved
@@ -1,18 +1,9 @@
 [externals]
 bz2 = bzip2-1.0.6
-<<<<<<< HEAD
-openssl = openssl-1.0.1i
-tcl = tcl-8.6.1.0
-tk = tk-8.6.1.0
-tix = tix-8.4.3.4
-sqlite = sqlite-3.8.3.1
-lzma = xz-5.0.5
-=======
 nasm=nasm-2.11.06
 openssl=openssl-1.0.1j
 tcl=tcl-8.6.1.0
 tk=tk-8.6.1.0
 tix=tix-8.4.3.4
 sqlite=sqlite-3.8.3.1
-lzma=xz-5.0.5
->>>>>>> 50e35138
+lzma=xz-5.0.5